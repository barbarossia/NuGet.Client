--- conflicted
+++ resolved
@@ -31,11 +31,7 @@
   </PropertyGroup>
   <ItemGroup>
     <Reference Include="NuGet.Configuration">
-<<<<<<< HEAD
       <HintPath>..\..\packages\NuGet.Configuration.3.0.0-rc\lib\net45\NuGet.Configuration.dll</HintPath>
-=======
-      <HintPath>..\..\packages\NuGet.Configuration.1.0.0-pre-20150121001901\lib\net45\NuGet.Configuration.dll</HintPath>
->>>>>>> 5c61f304
     </Reference>
     <Reference Include="System" />
     <Reference Include="System.ComponentModel.Composition" />
